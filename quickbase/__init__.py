"""
This is the API used to connect all of the software authored by Mike Herman to Quickbase.
"""
__author__ = 'Herman'
# !/usr/bin/env python3
# -*- coding: UTF-8 -*-
import urllib.request, urllib.parse
import datetime, time
import xml.etree.ElementTree as etree
import csv
import smtplib
import json
import base64
import re
from email.mime.text import MIMEText
from email.mime.multipart import MIMEMultipart
from email.mime.base import MIMEBase
from email import encoders

import os
import pytz
from urllib.parse import urlparse
from influxdb import InfluxDBClient

class Analytics:
    """ Class for gathering Quickbase usage statistics """

    def __init__(self, events_db_url=None, verify_ssl=True):
        """
        Initializes class for collecting Quickbase usage statistics. It should gracefully abort on failure
        :param events_db_url: URL to Influx DB. Optional - it could also be passed by env variable. If no events_db_url
        is given, it fails gracefully
        """
        self.collecting = False

        try:
            if not events_db_url:
                events_db_url = os.environ.get('EVENTS_DB_URL')

            if events_db_url:
                parsed_url = urlparse(events_db_url)
                self.influxdb_host = parsed_url.hostname
                self.influxdb_port = parsed_url.port
                self.influxdb_user = parsed_url.username
                self.influxdb_pass = parsed_url.password
                self.influxdb_db = parsed_url.path[1:]
                self.influxdb_scheme = parsed_url.scheme

                if parsed_url.scheme == 'https':
                    self.influxdb_ssl = True
                else:
                    self.influxdb_ssl = False

                self.influxdb = InfluxDBClient(
                    self.influxdb_host,
                    self.influxdb_port,
                    self.influxdb_user,
                    self.influxdb_pass,
                    self.influxdb_db,
                    self.influxdb_ssl,
                    verify_ssl
                )

                self.collecting = True
        except Exception:
            pass  # it's done on purpose to gracefully disable analytics in case of any unexpected error

    def collect(self, measurement='quickbase_api_call', tags=None, ts=None, fields=None):
        """
        Collects a data point
        :param measurement: Name of measurement
        :param tags: A dict of tags
        :param ts: Datetime object. Optional
        :param fields: A dict of fields. Defaults to {'value': 1}
        """

        if self.collecting:
            try:
                point = {
                    'measurement': measurement,
                    'tags': {
                        'env': os.environ.get('GSET_ENV', ''),
                        'container': os.environ.get('GSET_CONTAINER', '')
                    },
                    'time': datetime.datetime.now(tz=pytz.UTC),
                    'fields': {
                        'value': 1
                    }
                }

                if tags:
                    point['tags'].update(tags)

                if ts:
                    point['time'] = ts

                if fields:
                    point['fields'].update(fields)

                self.influxdb.write_points([point], database=self.influxdb_db)
            except Exception as e:
                pass  # it's done on purpose to gracefully disable analytics in case of any unexpected error

class QuickbaseApp():
    def __init__(self, baseurl, ticket, tables, token=None, **kwargs):
        """Basic unit storing useful information for communicating with Quickbase

        :param baseurl: String, https://<domain>.quickbase.com/db/
        :param ticket: String, taken from quickbase cookie
        :param tables: Dict, map of dbid labels and dbid values
        :param token: For future use
        :return:
        """
        self.base_url = baseurl # generally https://cictr.quickbase.com/db/, the base url for all CIC quickbase apps
        self.ticket = ticket    # authentication ticket
        self.token = token      # authentication token, never used
        self.tables = tables    # dict of table dbids by table name
        if kwargs:
            self.__dict__.update(kwargs)    # optional arguments


class QuickbaseAction():
    """
    QuickbaseAction objects contain the parameters for a request to quickbase, and after being executed (performAction)
    also contain any response from Quickbase
    """
    def __init__(self, app, dbid_key, action, query=None, clist=None, slist=None, return_records=None, data=None,
                 skip_first="0", time_in_utc=False, confirmation=False, options=None, force_utf8=False, custom_body=None):
        """

        :param app: class QuickbaseApp
        :param dbid_key: dbid label
        :param action: query, add, edit, qid or csv
        :param force_utf8: adds encoding tag in request
        :return:
        """

        if time_in_utc:
            self.send_time_in_utc = "1"
        else:
            self.send_time_in_utc = "0"
        self.app = app
<<<<<<< HEAD
        self.force_utf8 = force_utf8
        self.skip_first = skip_first
=======
>>>>>>> a689d898
        if dbid_key in self.app.tables: # build the request url
            self.request = urllib.request.Request(self.app.base_url + self.app.tables[dbid_key])
        else:   # assume any dbid_key not in app.tables is the actual dbid string
            self.request = urllib.request.Request(self.app.base_url + dbid_key)
        self.action_string = action.lower() # assign the correct Quickbase API command based on the action string
        if self.action_string in ["query", "qid", "qname", "querycount"]:
            self.action = "API_DoQuery"
            if self.action_string == 'querycount':
                self.action = "API_DoQueryCount"
                self.action_string = "query"
        elif self.action_string == "add":
            self.action = "API_AddRecord"
        elif self.action_string == "edit" or action.lower() == "csv":
            self.action = "API_ImportFromCSV"
        elif self.action_string == "purge":
            self.action = "API_PurgeRecords"
        elif self.action_string == "variable":
            self.action = "API_SetDBVar"
        # elif self.action_string == "querycount":
        #     self.action = "API_DoQueryCount"
        #     self.action_string = "query"
        else:
            self.action = action
        self.request.add_header("Content-Type", "application/xml")
        self.request.add_header("QUICKBASE-ACTION", self.action)
        self.return_records = return_records    # return the records from the response, or the response itself
        self.response = None
        self.slist = slist  # sort list
        self.data = data    # query/command data
        if type(clist) == list: # clist can be a list or a string
            clist_string = ""
            for fid in clist:
                clist_string += fid + "."
            self.clist = clist_string[:-1]
        else:
            self.clist = clist
        self.query = query
        if self.action_string == "query" or \
                self.action_string == "qid" or \
                self.action_string == 'qname' or \
                self.action_string == 'querycount':
            self.buildQuery()
        elif self.action_string == "purge": # purge removes all matching records and should be used with caution
            self.confirmation = confirmation
            self.buildPurge()
        elif self.action_string == "add":   # add a single record
            self.buildAdd()
        elif self.action_string == "edit" or self.action_string == "csv":   # it is easy enough to edit records using
                                                                            # the csv method.
            self.buildCSV()

        elif self.action_string == "variable":
            self.buildVariable()

        else:   # implies an action not otherwise handled
            self.data = """
            <qdbapi>
                %s""" % custom_body

        if options is not None:
            self.options = options  # custom options
            self.data = self.data + """
            <options>%s</options>
            """ % self.options
        self.data = self.data + """
                    </qdbapi>
                        """
        self.request.data = self.data.encode('utf-8')


    def performAction(self):
        """Performs the action defined by the QuickbaseAction object, and maps the response to an attribute

        :return: response
        """
        self.response_object = urllib.request.urlopen(self.request) # do the thing

        Analytics().collect(tags={'action': self.action})
<<<<<<< HEAD
        self.status = self.response_object.status   # status response. Hopefully starts with a 2
        self.content = self.response_object.read().replace(b'<BR/>', b'')
        # if self.force_utf8:
        if self.action == "API_DoQuery":
            self.etree_content = parseQueryContent(self.content)
        else:
            try:
                self.etree_content = etree.fromstring(self.content)
            except xml.etree.ElementTree.ParseError as err:
                try:
                    parser = etree.XMLParser(encoding='cp1252')
                    self.etree_content = etree.fromstring(self.content, parser=parser)
                except Exception as err2:
                    try:
                        self.etree_content = etree.fromstring(self.content.decode('cp1252'))
                    except Exception as err3:
                        print("triple exception caught")
                        raise Exception(str(err3))
        self.fid_dict = dict()
        if self.action == 'API_DoQueryCount':
            self.raw_response = self.etree_content.find('numMatches')
            self.response = QuickbaseResponse(self.raw_response)
            return self.raw_response.text
        elif self.action_string != 'csv':
            if len(self.etree_content) != 0 and \
                    type(self.etree_content) == list and \
                    type(self.etree_content[0]) == dict:
                try:
                    self.raw_response = etree.fromstring(self.content).findall('record')
                except:
                    self.raw_response = None
                self.response = QuickbaseResponse([])
                self.response.values = self.etree_content
                self.response.records = self.content
            elif type(self.etree_content) != list:
                self.raw_response = self.etree_content.findall('record')
                self.response = QuickbaseResponse(self.raw_response)    # map the response to a QuickbaseResponse object
            else:
                self.raw_response = list()
                for content in self.etree_content:
                    self.raw_response.append(content.getchildren())
                self.response = QuickbaseResponse(self.raw_response)
=======

        self.status = self.response_object.status   # status response. Hopefully starts with a 2
        self.content = self.response_object.read().replace(b'<BR/>', b'')
        self.etree_content = etree.fromstring(self.content)
        if self.action == 'API_DoQueryCount':
            self.raw_response = etree.fromstring(self.content).find('numMatches')
            self.response = QuickbaseResponse(self.raw_response)
            return self.raw_response.text
        elif not self.action_string == 'csv' or self.action_string == 'edit':
            self.raw_response = etree.fromstring(self.content).findall('record')
            self.response = QuickbaseResponse(self.raw_response)    # map the response to a QuickbaseResponse object
            self.fid_dict = dict()
>>>>>>> a689d898
            if not self.action_string == "add" and not self.action_string == "purge":
                if self.clist and len(self.response.values) != 0:
                    fid_list = self.clist.split('.')
                    try:
                        field_list = [x for x in self.response.values[0]]
                        counter = 0
                        for fid in fid_list:
<<<<<<< HEAD
                            self.fid_dict[fid] = field_list[counter]  # map field names to field id numbers
=======
                            self.fid_dict[fid] = field_list[counter].tag    # map field names to field id numbers
>>>>>>> a689d898
                            counter += 1
                    except IndexError:
                        self.fid_dict[fid] = None   #CAUTION: Quickbase will not tell you if you include an invalid field ID in a clist!
                else:
                    self.fid_dict = None
                if not self.return_records:
                    return self.content
                else:
                    return self.raw_response
            else:
                response_dict = {'errcode': self.etree_content.find('errcode').text,
                                 'errtext': self.etree_content.find('errtext').text}
                if self.etree_content.find('rid') is not None:
                    response_dict['rid'] = self.etree_content.find('rid').text  # record ids of new records
                else:
                    response_dict['rid'] = None
                if self.etree_content.find('errdetail') is not None:
                    response_dict['errdetail'] = self.etree_content.find('errdetail').text
                else:
                    response_dict['errdetail'] = None
                return response_dict
        if self.action_string == 'csv' or self.action_string == 'edit':
            resp = etree.fromstring(self.content)
            if resp.find('num_recs_input') is not None: # records received from the query
                self.num_recs_input = resp.find('num_recs_input').text
            else:
                self.num_recs_input = "0"
            if resp.find('num_recs_added') is not None: # records created
                self.num_recs_added = resp.find('num_recs_added').text
            else:
                self.num_recs_added = "0"
            if resp.find('num_recs_updated') is not None:   # records updated
                self.num_recs_updated = resp.find('num_recs_updated').text
            else:
                self.num_recs_updated = "0"
            self.rid_list = list()
            rids = etree.fromstring(self.content).find('rids')  # record id numbers
            try:
                for rid in rids.findall('rid'):
                    self.rid_list.append(rid.text)
                return self.rid_list
            except AttributeError as err:
                print(err)
                print(self.content)

    def buildQuery(self):
        encoding = '<encoding>utf-8</encoding>' if self.force_utf8 else ''
        if self.query:  # build the query request
            if "query=" in self.query or "qid=" in self.query or "qname=" in self.query:
                v, self.query = self.query.split("=", 1)
            if self.slist == "0":   # sort the responses on the listed field IDs
                self.data = """
                                <qdbapi>
                                    %s
                                    <ticket>%s</ticket>
                                    <%s>%s</%s>
                                    """ % (
                encoding, self.app.ticket, self.action_string, self.query, self.action_string)
                if clist:
                    self.data = self.data + """<clist>%s</clist>
                                """ % (self.clist)

            else:   # responses sorted by the default field
                self.data = """
                                <qdbapi>
                                    %s
                                    <ticket>%s</ticket>
                                    <%s>%s</%s>
                                    """ % (
                encoding, self.app.ticket, self.action_string, self.query, self.action_string)
                if self.clist:
                    self.data = self.data + """<clist>%s</clist>
                                """ % (self.clist)
                self.data = self.data + """<slist>%s</slist>
                                """ % (self.slist)

        else:  # queries with an empty query string are allowed and should return all records from the table
            if self.slist == "0":
                self.data = """
                                <qdbapi>
                                    %s
                                    <ticket>%s</ticket>
                                    """ % (encoding, self.app.ticket)
                if clist:
                    self.data = self.data + """<clist>%s</clist>
                                """ % (self.clist)
            else:
                self.data = """
                                <qdbapi>
                                    %s
                                    <ticket>%s</ticket>
                                    """ % (encoding, self.app.ticket)
                if clist:
                    self.data = self.data + """<clist>%s</clist>
                                """ % (self.clist)
                self.data = self.data + """<slist>%s</slist>
                                """ % (self.slist)

    def buildAdd(self):
        assert type(self.data) == dict
        recordInfo = ""
        for field in self.data:
            recordInfo += '<field fid="' + str(field) + '">' + str(self.data[field]) + "</field>\n"
        self.data = """
                        <qdbapi>
                            <msInUTC>%s</msInUTC>
                            <ticket>%s</ticket>
                            %s

                        """ % (self.send_time_in_utc, self.app.ticket, recordInfo)

    def buildPurge(self):
        assert self.confirmation
        assert self.query # use qid=1 instead
        if self.confirmation and self.query:
            if "query=" in self.query:
                v, self.query = self.query.split("=", 1)
                query_type = "query"
            elif "qid=" in self.query:
                v, self.query = self.query.split("=", 1)
                query_type = "qid"
            else:
                query_type = "query"
            self.data = """
                           <qdbapi>
                               <ticket>%s</ticket>
                               <%s>%s</%s>
                           """ % (self.app.ticket, query_type, self.query, query_type)
        return None

    def buildVariable(self):
        assert type(self.data) == dict
        assert len(self.data) == 1
        for variable in self.data:
            variable_name = variable
            variable_value = self.data[variable]
            self.data = """
                            <qdbapi>
                                <msInUTC>%s</msInUTC>
                                <ticket>%s</ticket>
                                <varname>%s</varname>
                                <value>%s</value>
                            """ % (self.send_time_in_utc, self.app.ticket, variable_name, variable_value)

    def buildCSV(self):
        if type(self.data) == str:  # data can be type string, list or dict
            if '"' in self.data:
                self.data = self.data.replace('"', '""')  # Quickbase requires double quotes for quotes within
                self.data = '"' + self.data + '"'  # data
            elif "," in self.data:  # commas are special characters so strings containing them need to be quoted
                self.data = '"' + self.data + '"'
            if '\n' in self.data and not (self.data[0] == '"' and self.data[-1] == '"'):  # \n is also a special
                self.data = '"' + self.data + '"'  # character
            self.data = """
            <qdbapi>
                <msInUTC>%s</msInUTC>
                <ticket>%s</ticket>
                <records_csv>
                    <![CDATA[
                        %s
                    ]]>
                </records_csv>
                <clist>%s</clist>
                <skipfirst>%s</skipfirst>

                """ % (self.send_time_in_utc, self.app.ticket, self.data, self.clist, self.skip_first)
        elif type(self.data) == list:
            csv_lines = ""
            if type(self.data[0]) == list:  # a list of lists works as well
                for line in self.data:
                    for item in line:
                        if item is None:  # quickbase chokes unless None is converted to an empty string
                            item = ''
                        assert type(item) == str
                        if '"' in item:
                            item = item.replace('"', '""')
                            item = '"' + item + '"'
                        elif "," in item:
                            item = '"' + item + '"'
                        if '\n' in item and not (item[0] == '"' and item[-1] == '"'):
                            item = '"' + item + '"'
                        csv_lines += item + ","
                    csv_lines = csv_lines[:-1] + "\n"
            elif type(self.data[0]) == str:
                for item in self.data:
                    if item is None:
                        item = ''
                    try:
                        assert type(item) == str
                    except AssertionError:
                        print("wrong item type")
                        print(type(item))
                        print(item)
                        if item is None:  # quickbase chokes unless None is converted to an empty string
                            item = ""
                    if '"' in item:
                        item = item.replace('"', '""')
                        item = '"' + item + '"'
                    elif "," in item:
                        item = '"' + item + '"'
                    if '\n' in item and not (item[0] == '"' and item[-1] == '"'):
                        item = '"' + item + '"'
                    csv_lines += item + ","
                csv_lines = csv_lines[:-1] + "\n"
            self.data = """
            <qdbapi>
                <msInUTC>%s</msInUTC>
                <ticket>%s</ticket>
                <records_csv>
                    <![CDATA[
                        %s
                    ]]>
                </records_csv>
                <clist>%s</clist>
                <skipfirst>%s</skipfirst>

                """ % (self.send_time_in_utc, self.app.ticket, csv_lines, self.clist, self.skip_first)
        elif type(self.data) == dict:  # dicts are preferred for editing existing records. Dict key is record ID
            csv_lines = ""
            assert '3' in self.clist.split('.')
            for record_id in self.data:
                assert type(record_id) == str and type(self.data[record_id]) == list
                line = self.data[record_id]
                csv_lines += record_id + ','
                for item in line:
                    if item is None:  # quickbase chokes unless None is converted to an empty string
                        item = ''
                    assert type(item) == str
                    if '"' in item:
                        item = item.replace('"', '""')
                        item = '"' + item + '"'
                    elif "," in item:
                        item = '"' + item + '"'
                    if '\n' in item and not (item[0] == '"' and item[-1] == '"'):
                        item = '"' + item + '"'
                    csv_lines += item + ","
                csv_lines = csv_lines[:-1] + "\n"
            self.data = """
            <qdbapi>
                <msInUTC>%s</msInUTC>
                <ticket>%s</ticket>
                <records_csv>
                    <![CDATA[
                        %s
                    ]]>
                </records_csv>
                <clist>%s</clist>
                <skipfirst>%s</skipfirst>

                """ % (self.send_time_in_utc, self.app.ticket, csv_lines, self.clist, "0")

class QuickbaseResponse():
    """
    object which maps details from the response to a dict for easy retrieval
    """
    def __init__(self, response):

        self.records = response
        self.values = []    # each record is a dict key=field name, value=field value
        for record in self.records:
            record_dict = dict()
            for item in record:
                record_dict[item.tag] = item.text
            self.values.append(record_dict)


class Eastern_tzinfo(datetime.tzinfo):
    """Implementation of the Eastern timezone."""

    def utcoffset(self, dt):
        return datetime.timedelta(hours=-5) + self.dst(dt)

    def _FirstSunday(self, dt):
        """First Sunday on or after dt."""
        return dt + datetime.timedelta(days=(6 - dt.weekday()))

    def dst(self, dt):
        # 2 am on the second Sunday in March
        dst_start = self._FirstSunday(datetime.datetime(dt.year, 3, 8, 2))
        # 1 am on the first Sunday in November
        dst_end = self._FirstSunday(datetime.datetime(dt.year, 11, 1, 1))

        if dst_start <= dt.replace(tzinfo=None) < dst_end:
            return datetime.timedelta(hours=1)
        else:
            return datetime.timedelta(hours=0)

    def tzname(self, dt):
        if self.dst(dt) == datetime.timedelta(hours=0):
            return "EST"
        else:
            return "EDT"


class UTC(datetime.tzinfo):
    def utcoffset(self, dt):
        return datetime.timedelta(hours=0)

    def dst(self, dt):
        return datetime.timedelta(hours=0)

    def tzname(self, dt):
        return "UTC"

<<<<<<< HEAD
def parseQueryContent(content):
    records = content.split(b'</record>')
    full_content = list()
    for record in records:
        if not b'<record>' in record:
            continue
        record += b'</record>'
        if b'</chdbids>' in record:
            record = record.split(b'</chdbids>')[1]
        try:
            etree_content = {x.tag: x.text for x in etree.fromstring(record)}
        except Exception as err:
            etree_content = {x.tag: x.text for x in etree.fromstring(record.decode('cp1252'))}
        full_content.append(etree_content)
    return full_content
=======
>>>>>>> a689d898

def getTableFIDDict(app_object, dbid, return_alphanumeric=False, return_standard=True):
    """
    Uses API_GetSchema to generate a dict of FIDs by field name. Note that the responses here include a lot of extra
    information and generate a large (up to 1MB or more for some tables) response. This module should only be run as
    necessary. Also note that the field names returned by API_GetSchema are as defined in the Quickbase app, and thus
    include non-alphanumeric characters and original capitalization. To use this in conjunction with an API query
    response, it will be necessary to use a regular expression to convert all non-alphanumeric characters to underscores
    and also convert all field names to lower case.
    :param app_object:
    :param dbid:
    :return:
    """
    if dbid in app_object.tables:
        table = app_object.tables[dbid]
    else:
        table = dbid
    request = urllib.request.Request(app_object.base_url + table)
    request.add_header("Content-type", "application/xml")
    request.add_header("QUICKBASE-ACTION", "API_GetSchema")
    data = """
    <qdbapi>
        <ticket>%s</ticket>
    </qdbapi>""" % (app_object.ticket)
    request.data = data.encode('utf-8')
    response = urllib.request.urlopen(request)
    status = response.status
    field_dict = dict()
    alphanumeric_regex = re.compile('\W')
    if status == 200:
        response_content = response.read().replace(b'<BR/>', b'')
        fields = etree.fromstring(response_content).find('table').find('fields').findall('field')
        for field in fields:
            field_name = field.find('label').text
            field_id = field.attrib['id']
            if return_standard:
                field_dict[field_name] = field_id
            if return_alphanumeric:
                alphanumeric_key = alphanumeric_regex.sub("_", field_name).lower()
                field_dict[alphanumeric_key] = field_id
    return field_dict


def generateTableDict(import_filename):
    """
    Takes a csv generated from the Quickbase App Management/Show Support Information page and returns a dict of table
    names and dbids
    :param import_filename: name of the file to parse
    :return table_dict: the table dict
    """
    table_dict = dict()
    with open(import_filename, 'r') as csv_file:
        r = csv.reader(csv_file)
        for row in r:
            if row[0] not in table_dict:
                table_dict[row[0]] = row[2]
                table_dict[row[0].lower()] = row[2]
            table_dict[row[1]] = row[2]
            table_dict[row[1].lower()] = row[2]
    return table_dict


def QBQuery(url, ticket, dbid, request, clist, slist="0", returnRecords=False):
    """
    This function takes the base Quickbase URL, an authentication ticket, a database ID (DBID), a query and a clist, and
    returns an XML file.
    URL format: string, 'https://<basedomain>.quickbase.com/db/
    Authentication ticket: You can get this from your Quickbase cookie in your browser. This should eventually be
    changed to use a ticket and token
    DBID: the ID of the table you want to reference (what comes after the /db/ and before the ?act=)
    Query:query={CONDITIONS}. Should not contain any HTML encoding
    Clist: a period-separated list of fields you want returned
    """
    action = 'API_DoQuery'

    query = urllib.request.Request(url + dbid)
    query.add_header("Content-Type", "application/xml")
    query.add_header("QUICKBASE-ACTION", action)
    if "query=" in request:
        v, request = request.split("=", 1)
    if slist == "0":
        data = """
            <qdbapi>
                <msInUTC>%s</msInUTC>
                <ticket>%s</ticket>
                <query>%s</query>
                <clist>%s</clist>
            </qdbapi>
        """ % ('0', ticket, request, clist)
    else:
        data = """
            <qdbapi>
                <msInUTC>%s</msInUTC>
                <ticket>%s</ticket>
                <query>%s</query>
                <clist>%s</clist>
                <slist>%s</slist>
            </qdbapi>
        """ % ('0', ticket, request, clist, slist)
    query.data = data.encode('utf-8')
    content = urllib.request.urlopen(query).read()

    Analytics().collect(tags={'action': action})

    if not returnRecords:
        return content
    else:
        return etree.fromstring(content).findall('record')


def QBAdd(url, ticket, dbid, fieldValuePairs):
    """
    This function adds a record in Quickbase. fieldValuePairs should be a dictionary of fid and values, and must include
    all required fields (especially related client).
    fieldValuePairs must use fid values as key, not field names
    """
    action = 'API_AddRecord'

    query = urllib.request.Request(url + dbid)
    query.add_header("Content-Type", "application/xml")
    query.add_header("QUICKBASE-ACTION", action)
    recordInfo = ""
    for field in fieldValuePairs:
        recordInfo += '<field fid="' + str(field) + '">' + str(fieldValuePairs[field]) + "</field>\n"
    data = """
        <qdbapi>
            <msInUTC>%s</msInUTC>
            <ticket>%s</ticket>
            %s
        </qdbapi>
    """ % ('0', ticket, recordInfo)

    query.data = data.encode('utf-8')
    response = urllib.request.urlopen(query)

    Analytics().collect(tags={'action': action})

    return response


def EpochToDate(epochTime, include_time=False, convert_to_eastern_time=False):
    """
    Takes a Quickbase-generated time value (ms since the start of the epoch) and returns a datetime.date object
    If pulling directly from Quickbase, should be converted to eastern time
    """

    if epochTime and not include_time:
        tupleTime = time.gmtime(int(epochTime) / 1000)
        realDate = datetime.date(tupleTime.tm_year, tupleTime.tm_mon, tupleTime.tm_mday)
        return realDate
    elif epochTime and include_time:
        tupleTime = time.gmtime(int(epochTime) / 1000)
        realDateTime = datetime.datetime(tupleTime.tm_year, tupleTime.tm_mon, tupleTime.tm_mday, tupleTime.tm_hour,
                                         tupleTime.tm_min, tupleTime.tm_sec, tzinfo=UTC())
        if convert_to_eastern_time:
            realDateTime = realDateTime.astimezone(tz=Eastern_tzinfo())
        # realDateTime = realDateTime.astimezone(tz=Eastern_tzinfo())
        return realDateTime
    else:
        return None


def DateToEpoch(regDate, include_time=False, convert_to_eastern_time=False):
    """
    takes a datetime object and returns an epoch time integer in a format that
    quickbase can use. Assumes time in localtime and does necessary alterations to make it work with UTC if
    convert_to_eastern_time is true
    """

    if not include_time:
        date_object = datetime.datetime(regDate.year, regDate.month, regDate.day, tzinfo=UTC())
        if convert_to_eastern_time:
            utc_date_object = date_object.astimezone(tz=Eastern_tzinfo())
            # structTime = time.strptime(str(date_object.year) + str(date_object.month) + str(date_object.day) + " " +
            #                            str(date_object.tzinfo),
            #                            "%Y%m%d %Z")
            epochTime = int(time.mktime(utc_date_object.timetuple()) * 1000)
        else:
            epochTime = int(time.mktime(date_object.timetuple()) * 1000)
    else:
        datetime_object = datetime.datetime(regDate.year, regDate.month, regDate.day, regDate.hour, regDate.minute,
                                            regDate.second, tzinfo=UTC())
        if convert_to_eastern_time:
            utc_datetime_object = datetime_object.astimezone(tz=Eastern_tzinfo())
            # structTime = time.strptime(str(date_object.year) + str(date_object.month) + str(date_object.day) + " "
            #                            + str(date_object.hour) + ":" + str(date_object.minute) + ":"
            #                            + str(date_object.second) + " " + str(date_object.tzinfo),
            #                            "%Y%m%d %H:%M:%S %Z")
            epochTime = int(time.mktime(utc_datetime_object.timetuple()) * 1000)
        else:
            epochTime = int(time.mktime(datetime_object.timetuple()) * 1000)
    return (epochTime)


def MonthDict(testDate):
    """
    This function takes a date and returns a dictionary and an array to allow referencing the length of the month from
    the date
    """
    if (testDate.year % 4 == 0):
        monthLengthDict = {'Jan': 31, 'Feb': 29, 'Mar': 31, 'Apr': 30, 'May': 31, 'Jun': 30, 'Jul': 31,
                           'Aug': 31, 'Sep': 30, 'Oct': 31, 'Nov': 30, 'Dec': 31,
                           1: 31, 2: 29, 3: 31, 4: 30, 5: 31, 6: 30, 7: 31,
                           8: 31, 9: 30, 10: 31, 11: 30, 12: 31}
        monthLength = [31, 29, 31, 30, 31, 30, 31, 31, 30, 31, 30, 31]
    else:
        monthLengthDict = {'Jan': 31, 'Feb': 28, 'Mar': 31, 'Apr': 30, 'May': 31, 'Jun': 30, 'Jul': 31,
                           'Aug': 31, 'Sep': 30, 'Oct': 31, 'Nov': 30, 'Dec': 31,
                           1: 31, 2: 29, 3: 31, 4: 30, 5: 31, 6: 30, 7: 31,
                           8: 31, 9: 30, 10: 31, 11: 30, 12: 31}
        monthLength = [31, 28, 31, 30, 31, 30, 31, 31, 30, 31, 30, 31]
    return (monthLengthDict, monthLength)


def QBEdit(url, ticket, dbid, rid, field, value):
    action = 'API_EditRecord'

    query = urllib.request.Request(url + dbid)
    query.add_header("Content-Type", "application/xml")
    query.add_header("QUICKBASE-ACTION", action)
    data = """
        <qdbapi>
            <msInUTC>%s</msInUTC>
            <ticket>%s</ticket>
            <rid>%s</rid>
            <field fid="%s">%s</field>
        </qdbapi>
    """ % ('0', ticket, rid, field, value)
    query.data = data.encode('utf-8')
    response = urllib.request.urlopen(query)

    Analytics().collect(tags={'action': action})

    return response


def UploadCsv(url, ticket, dbid, csvData, clist, skipFirst=0):
    """ Given a csv-formatted string, list, or dict, upload records to Quickbase

    :param url: base url (https://<domain>.quickbase.com/db/
    :param ticket: authentication ticket
    :param dbid: Table ID
    :param csvData: data to upload. Can be a string of comma-separated values with line breaks, a list, a list of lists,
    or a dict. If it is a dict, the key is included as the first item in each line of the csv, and the value must be a
    list
    :param clist: string of period-separated field IDs mapping the CSV data to fields in Quickbase
    :param skipFirst: If 1, the first line is skipped (useful if uploading a csv which contains labels). Will always be
    0 when uploading a dict, because dicts are unordered.
    :return: response contains troubleshooting information including error code and value, count of records added,
    and count of records edited.
    """
    action = 'API_ImportFromCSV'

    request = urllib.request.Request(url + dbid)
    request.add_header("Content-Type", "application/xml")
    request.add_header("QUICKBASE-ACTION", action)
    if type(csvData) == str:
        data = """
        <qdbapi>
            <msInUTC>%s</msInUTC>
            <ticket>%s</ticket>
            <records_csv>
                <![CDATA[
                    %s
                ]]>
            </records_csv>
            <clist>%s</clist>
            <skipfirst>%s</skipfirst>
        </qdbapi>
            """ % ('0', ticket, csvData, clist, skipFirst)
    elif type(csvData) == list:
        csv_lines = ""
        if type(csvData[0]) == list:
            for line in csvData:
                for item in line:
                    assert type(item) == str
                    csv_lines += item + ","
                csv_lines = csv_lines[:-1] + "\n"
        elif type(csvData[0]) == str:
            for item in csvData:
                assert item == str
                csv_lines += item + ","
            csv_lines = csv_lines[:-1] + "\n"
        data = """
        <qdbapi>
            <msInUTC>%s</msInUTC>
            <ticket>%s</ticket>
            <records_csv>
                <![CDATA[
                    %s
                ]]>
            </records_csv>
            <clist>%s</clist>
            <skipfirst>%s</skipfirst>
        </qdbapi>
            """ % ('0', ticket, csv_lines, clist, skipFirst)
    elif type(csvData) == dict:
        csv_lines = ""
        for record_id in csvData:
            assert type(record_id) == str and type(csvData[record_id]) == list
            line = csvData[record_id]
            csv_lines += record_id + ','
            for item in line:
                assert type(item) == str
                csv_lines += item + ","
            csv_lines = csv_lines[:-1] + "\n"
        data = """
        <qdbapi>
            <msInUTC>%s</msInUTC>
            <ticket>%s</ticket>
            <records_csv>
                <![CDATA[
                    %s
                ]]>
            </records_csv>
            <clist>%s</clist>
            <skipfirst>%s</skipfirst>
        </qdbapi>
            """ % ('0', ticket, csv_lines, clist, "0")
    else:
        return None
    request.data = data.encode('utf-8')
    response = urllib.request.urlopen(request).read()

    Analytics().collect(tags={'action': action})

    return response


def DownloadCSV(base_url, ticket, dbid, report_id, file_name="report.csv"):
    csv_file = file_name
    urllib.request.urlretrieve(base_url + dbid + "?a=q&qid=" + str(report_id) + "&dlta=xs%7E&ticket=" + ticket,
                               csv_file)

    Analytics().collect(tags={'action': 'download_csv'})


def csvSort(input_file,
            output_file,
            sort_keys=[0],
            contains_labels=False,
            format='utf-8',
            quotechar=None,
            delimiter=None):
    """Takes an input csv filename, sorts it, and writes to output_file
    :param input_file: The file to be read from
    :param output_file: The file to write to
    :param sort_keys: A list of position indices to sort (from highest to lowest sort level)
    :param contains_labels: Whether the first line is column labels
    :param format: blank for utf-8, otherwise a string containing the formatting
    :return:
    """
    if delimiter is None:
        delimiter = ","
    if quotechar is None:
        quotechar = '"'
    with open(input_file, 'r', newline='', encoding=format) as csv_input_file:
        r = csv.reader(csv_input_file, quotechar=quotechar, delimiter=delimiter)
        unsorted_lines = []
        first_line = True
        for line in r:
            if first_line and contains_labels:
                file_labels = line
                first_line = False
            else:
                try:
                    unsorted_lines.append(line)
                except UnicodeDecodeError as err:
                    print(err)
                    print(line)
                    print(r)
        sorted_lines = unsorted_lines
        sort_keys.reverse()
        for sort_key in sort_keys:
            try:
                int(sorted_lines[0][sort_key])
                sorted_lines = sorted(sorted_lines, key=lambda item: int(item[sort_key]))
            except ValueError:
                sorted_lines = sorted(sorted_lines, key=lambda item: item[sort_key].lower())
            except IndexError:
                print(sorted_lines[0])
                print(sort_key)
                print(len(sorted_lines[0]))
    with open(output_file, 'w', newline='', encoding='utf-8') as csv_output_file:
        w = csv.writer(csv_output_file, quotechar=quotechar, delimiter=delimiter)
        if file_labels:
            w.writerow(file_labels)
        for line in sorted_lines:
            w.writerow(line)

def downloadFile(dbid, ticket, rid, fid, filename, vid='0', baseurl='https://cictr.quickbase.com/'):
    request = urllib.request.Request(
        baseurl + 'up/' + dbid + '/a/r' + rid + '/e' + fid + '/v' + vid + '?ticket=' + ticket)
    response = urllib.request.urlopen(request).read()
    with open(filename, 'wb') as downloaded_file:
        downloaded_file.write(response)

    Analytics().collect(tags={'action': 'download_file'})

def email(sub, destination=None, con=None, file_path=None, file_name=None, fromaddr=None, smtp_cfg=None):
    """

    :rtype : object
    """
    COMMASPACE = ', '
    if fromaddr is None:
        fromaddr = "noreply@cictr.com"
    if not destination:
        toaddr = ["herman@cictr.com"]
    else:
        toaddr = destination
    if smtp_cfg is None:
        smtp_cfg = "smtp.cfg"
    subject = sub
    content = ""
    if con:
        for line in con:
            content += (str(line) + '\r\n')

    if file_path:
        attachment = MIMEBase('appplication', 'octet-stream')
        with open(file_path, 'rb') as attached_file:
            attachment.set_payload(attached_file.read())
        encoders.encode_base64(attachment)
        attachment.add_header('Content-disposition', 'attachment; filename='+file_name)

    authenticator = dict()
    with open(smtp_cfg, 'r') as config_file:
        r = csv.reader(config_file)
        for row in r:
            authenticator[row[0]] = row[1]
    user = "noreply@cictr.com"
    passwd = authenticator[user]

    msg = MIMEMultipart()
    msg['Subject'] = subject
    msg['From'] = fromaddr
    msg['To'] = COMMASPACE.join(toaddr)
    msg.attach(MIMEText(content))
    if file_path:
        msg.attach(attachment)
    smtp = smtplib.SMTP("costner.cictr.com", port=587)
    # smtp.set_debuglevel(1)
    smtp.ehlo()
    smtp.starttls()
    smtp.ehlo()
    smtp.login(user, passwd)
    # smtp.docmd('AUTH', 'XOAUTH2 ' + authString.decode('utf-8'))
    smtp.send_message(msg)
    smtp.quit()
    # syslog.syslog("Email sent to " + str(toaddr))<|MERGE_RESOLUTION|>--- conflicted
+++ resolved
@@ -140,11 +140,9 @@
         else:
             self.send_time_in_utc = "0"
         self.app = app
-<<<<<<< HEAD
         self.force_utf8 = force_utf8
         self.skip_first = skip_first
-=======
->>>>>>> a689d898
+
         if dbid_key in self.app.tables: # build the request url
             self.request = urllib.request.Request(self.app.base_url + self.app.tables[dbid_key])
         else:   # assume any dbid_key not in app.tables is the actual dbid string
@@ -223,7 +221,6 @@
         self.response_object = urllib.request.urlopen(self.request) # do the thing
 
         Analytics().collect(tags={'action': self.action})
-<<<<<<< HEAD
         self.status = self.response_object.status   # status response. Hopefully starts with a 2
         self.content = self.response_object.read().replace(b'<BR/>', b'')
         # if self.force_utf8:
@@ -266,20 +263,6 @@
                 for content in self.etree_content:
                     self.raw_response.append(content.getchildren())
                 self.response = QuickbaseResponse(self.raw_response)
-=======
-
-        self.status = self.response_object.status   # status response. Hopefully starts with a 2
-        self.content = self.response_object.read().replace(b'<BR/>', b'')
-        self.etree_content = etree.fromstring(self.content)
-        if self.action == 'API_DoQueryCount':
-            self.raw_response = etree.fromstring(self.content).find('numMatches')
-            self.response = QuickbaseResponse(self.raw_response)
-            return self.raw_response.text
-        elif not self.action_string == 'csv' or self.action_string == 'edit':
-            self.raw_response = etree.fromstring(self.content).findall('record')
-            self.response = QuickbaseResponse(self.raw_response)    # map the response to a QuickbaseResponse object
-            self.fid_dict = dict()
->>>>>>> a689d898
             if not self.action_string == "add" and not self.action_string == "purge":
                 if self.clist and len(self.response.values) != 0:
                     fid_list = self.clist.split('.')
@@ -287,11 +270,7 @@
                         field_list = [x for x in self.response.values[0]]
                         counter = 0
                         for fid in fid_list:
-<<<<<<< HEAD
                             self.fid_dict[fid] = field_list[counter]  # map field names to field id numbers
-=======
-                            self.fid_dict[fid] = field_list[counter].tag    # map field names to field id numbers
->>>>>>> a689d898
                             counter += 1
                     except IndexError:
                         self.fid_dict[fid] = None   #CAUTION: Quickbase will not tell you if you include an invalid field ID in a clist!
@@ -596,7 +575,6 @@
     def tzname(self, dt):
         return "UTC"
 
-<<<<<<< HEAD
 def parseQueryContent(content):
     records = content.split(b'</record>')
     full_content = list()
@@ -612,8 +590,7 @@
             etree_content = {x.tag: x.text for x in etree.fromstring(record.decode('cp1252'))}
         full_content.append(etree_content)
     return full_content
-=======
->>>>>>> a689d898
+
 
 def getTableFIDDict(app_object, dbid, return_alphanumeric=False, return_standard=True):
     """
